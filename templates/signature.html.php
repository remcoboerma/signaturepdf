<!doctype html>
<html lang="fr_FR">
  <head>
    <!-- Required meta tags -->
    <meta charset="utf-8">
    <meta name="viewport" content="width=device-width, initial-scale=1">

    <link href="/vendor/bootstrap.min.css?5.1.1" rel="stylesheet">
    <link href="/vendor/bootstrap-icons.css?1.5.0" rel="stylesheet">
    <link href="/css/app.css" rel="stylesheet">
    <title>Signature PDF</title>
  </head>
  <body class="bg-light">
    <noscript>
        <div class="alert alert-danger text-center" role="alert">
          <i class="bi bi-exclamation-triangle"></i> Site non fonctionnel sans JavaScript activé
        </div>
    </noscript>
    <div id="page-upload">
        <div class="px-4 py-5 my-5 text-center">
            <h1 class="display-5 fw-bold"><i class="bi bi-vector-pen"></i> Signer un PDF</h1>
            <div class="col-lg-3 mx-auto">
                <div class="col-12">
                  <label for="input_pdf_upload" class="form-label">Choisir un PDF</label>
                  <input id="input_pdf_upload" class="form-control form-control-lg" type="file" accept=".pdf,application/pdf">
                  <p class="mt-1 opacity-50"><small class="text-muted">Le PDF ne doit pas dépasser <?php echo round($maxSize / 1024 / 1024) ?> Mo et <?php echo $maxPage ?> pages</small></p>
                  <a class="btn btn-sm btn-link opacity-75" href="/signature#https://raw.githubusercontent.com/24eme/signaturepdf/master/tests/files/document.pdf">Tester avec un PDF de démo</a>
                </div>
            </div>
        </div>
        <footer class="text-center text-muted mb-2 fixed-bottom">
            <small>Logiciel libre sous license AGPL-3.0 : <a href="https://github.com/24eme/signaturepdf">voir le code source</a></small>
        </footer>
    </div>
    <div id="page-signature" style="padding-right: 350px;" class="d-none">
        <div style="height: 65px;" class="d-md-none"></div>
        <div id="container-pages" class="col-12 pt-1 pb-1 text-center vh-100">
        </div>
        <div style="height: 55px;" class="d-md-none"></div>
        <div class="offcanvas offcanvas-end show d-none d-md-block shadow-sm" data-bs-backdrop="false" data-bs-scroll="true" data-bs-keyboard="false" tabindex="-1" id="sidebarTools" aria-labelledby="sidebarToolsLabel">
            <div class="offcanvas-header mb-0 pb-0">
                <h5 class="mb-1" id="sidebarToolsLabel">Signature du PDF<?php if(isset($hash)): ?> <i class="bi bi-people-fill"></i><?php endif; ?></h5>
                <button type="button" class="btn-close text-reset d-md-none" data-bs-dismiss="offcanvas" aria-label="Close"></button>
            </div>
            <div class="offcanvas-body pt-0">
                <p id="text_document_name" class="text-muted" style="text-overflow: ellipsis; white-space: nowrap; overflow: hidden;" title="Lettre de demande de renouvellement aux SCOP_signe.pdf"><i class="bi bi-files"></i> <span>Lettre de demande de renouvellement aux SCOP_signe.pdf</span></p>
                <div class="form-check form-switch mb-2 small d-none">
                  <input class="form-check-input" type="checkbox" id="add-lock-checkbox" disabled="disabled">
                  <label style="cursor: pointer;" class="form-check-label" for="add-lock-checkbox"> Garder la séléction active</label>
                </div>
              <div id="svg_list_signature" class="list-item-add"></div>
              <div class="d-grid gap-2 mb-2 list-item-add">
                  <input type="radio" class="btn-check" id="radio_svg_signature_add" name="svg_2_add" autocomplete="off" value="signature">
                  <label data-bs-toggle="modal" data-bs-target="#modalAddSvg" data-type="signature" class="btn btn-outline-secondary text-black text-start btn-add-svg-type" for="radio_svg_signature_add" id="label_svg_signature_add"><i class="bi bi-vector-pen"></i> Signature <small class="text-muted float-end">Créer</small></label>
              </div>
              <div id="svg_list_initials" class="list-item-add"></div>
              <div class="d-grid gap-2 mb-2 list-item-add">
                  <input type="radio" class="btn-check" id="radio_svg_initials_add" name="svg_2_add" autocomplete="off" value="intials">
                  <label data-bs-toggle="modal" data-bs-target="#modalAddSvg" data-type="initials" data-modalnav="#nav-type-tab" class="btn btn-outline-secondary text-black text-start btn-add-svg-type" for="radio_svg_initials_add" id="label_svg_initials_add"><i class="bi bi-type"></i> Paraphe <small class="text-muted float-end">Créer</small></label>
              </div>
              <div id="svg_list_rubber_stamber" class="list-item-add"></div>
              <div class="d-grid gap-2 mb-2 list-item-add">
                  <input type="radio" class="btn-check" id="radio_svg_rubber_stamber_add" name="svg_2_add" autocomplete="off" value="rubber_stamber">
                  <label data-bs-toggle="modal" data-bs-target="#modalAddSvg" data-type="rubber_stamber" data-modalnav="#nav-import-tab" class="btn btn-outline-secondary text-black text-start btn-add-svg-type" for="radio_svg_rubber_stamber_add" id="label_svg_rubber_stamber_add"><i class="bi bi-card-text"></i> Tampon <small class="text-muted float-end">Créer</small></label>
              </div>
              <div class="d-grid gap-2 mb-2 list-item-add">
                  <input type="radio" class="btn-check" id="radio_svg_text" data-svg="data:image/svg+xml;base64,PHN2ZyB4bWxucz0iaHR0cDovL3d3dy53My5vcmcvMjAwMC9zdmciIHdpZHRoPSIxNiIgaGVpZ2h0PSIxNiIgZmlsbD0iY3VycmVudENvbG9yIiBjbGFzcz0iYmkgYmktdGV4dGFyZWEtdCIgdmlld0JveD0iMCAwIDE2IDE2Ij48cGF0aCBkPSJNMS41IDIuNUExLjUgMS41IDAgMCAxIDMgMWgxMGExLjUgMS41IDAgMCAxIDEuNSAxLjV2My41NjNhMiAyIDAgMCAxIDAgMy44NzRWMTMuNUExLjUgMS41IDAgMCAxIDEzIDE1SDNhMS41IDEuNSAwIDAgMS0xLjUtMS41VjkuOTM3YTIgMiAwIDAgMSAwLTMuODc0VjIuNXptMSAzLjU2M2EyIDIgMCAwIDEgMCAzLjg3NFYxMy41YS41LjUgMCAwIDAgLjUuNWgxMGEuNS41IDAgMCAwIC41LS41VjkuOTM3YTIgMiAwIDAgMSAwLTMuODc0VjIuNUEuNS41IDAgMCAwIDEzIDJIM2EuNS41IDAgMCAwLS41LjV2My41NjN6TTIgN2ExIDEgMCAxIDAgMCAyIDEgMSAwIDAgMCAwLTJ6bTEyIDBhMSAxIDAgMSAwIDAgMiAxIDEgMCAwIDAgMC0yeiIvPjxwYXRoIGQ9Ik0xMS40MzQgNEg0LjU2Nkw0LjUgNS45OTRoLjM4NmMuMjEtMS4yNTIuNjEyLTEuNDQ2IDIuMTczLTEuNDk1bC4zNDMtLjAxMXY2LjM0M2MwIC41MzctLjExNi42NjUtMS4wNDkuNzQ4VjEyaDMuMjk0di0uNDIxYy0uOTM4LS4wODMtMS4wNTQtLjIxLTEuMDU0LS43NDhWNC40ODhsLjM0OC4wMWMxLjU2LjA1IDEuOTYzLjI0NCAyLjE3MyAxLjQ5NmguMzg2TDExLjQzNCA0eiIvPjwvc3ZnPgo=" name="svg_2_add" autocomplete="off" value="text">
                  <label draggable="true" id="label_svg_text" class="btn btn-outline-secondary text-black text-start btn-svg" for="radio_svg_text"><i class="bi bi-textarea-t"></i> Texte</label>
              </div>
              <div class="d-grid gap-2 mb-2 list-item-add">
                  <input type="radio" class="btn-check" id="radio_svg_check" data-height="18" name="svg_2_add" autocomplete="off" value="data:image/svg+xml;base64,PHN2ZyB4bWxucz0iaHR0cDovL3d3dy53My5vcmcvMjAwMC9zdmciIHdpZHRoPSIxNiIgaGVpZ2h0PSIxNiIgZmlsbD0iY3VycmVudENvbG9yIiBjbGFzcz0iYmkgYmktY2hlY2stbGciIHZpZXdCb3g9IjAgMCAxNiAxNiI+CiAgPHBhdGggZD0iTTEyLjczNiAzLjk3YS43MzMuNzMzIDAgMCAxIDEuMDQ3IDBjLjI4Ni4yODkuMjkuNzU2LjAxIDEuMDVMNy44OCAxMi4wMWEuNzMzLjczMyAwIDAgMS0xLjA2NS4wMkwzLjIxNyA4LjM4NGEuNzU3Ljc1NyAwIDAgMSAwLTEuMDYuNzMzLjczMyAwIDAgMSAxLjA0NyAwbDMuMDUyIDMuMDkzIDUuNC02LjQyNWEuMjQ3LjI0NyAwIDAgMSAuMDItLjAyMloiLz4KPC9zdmc+Cg==">
                  <label draggable="true" id="label_svg_check" class="btn btn-outline-secondary text-black text-start btn-svg" for="radio_svg_check"><i class="bi bi-check-square"></i> Case à cocher</label>
              </div>
              <div id="svg_list" class="d-grid gap-2 mt-2 mb-2 list-item-add"></div>

              <div class="d-grid gap-2 mt-2">
                  <button type="button" id="btn-add-svg" class="btn btn-sm btn-light" data-bs-toggle="modal" data-bs-target="#modalAddSvg"><i class="bi bi-plus-circle"></i> Créer un élément</button>
              </div>
              <div id="form_block" class="position-absolute bottom-0 pb-2 ps-0 pe-4 w-100 d-none d-sm-none d-md-block">
                  <?php if(!isset($hash)): ?>
                  <form id="form_sharing" action="/share" method="post" enctype="multipart/form-data">
                        <input id="input_pdf_share" name="pdf" type="file" class="d-none" />
                        <input id="input_svg_share" name="svg[]" type="file" class="d-none" />
                        <div class="d-grid gap-2 mt-2">
                            <button class="btn btn-outline-dark w-100" type="submit" id="save_share"><i class="bi bi-share"></i> Partager pour signer <i class="bi bi-people-fill"></i> à plusieurs </button>
                        </div>
                  </form>
                  <form id="form_pdf" action="/sign" method="post" enctype="multipart/form-data">
                        <input id="input_pdf" name="pdf" type="file" class="d-none" />
                        <input id="input_svg" name="svg[]" type="file" class="d-none" />
                        <button class="btn btn-primary w-100 mt-2" disabled="disabled" type="submit" id="save"><i class="bi bi-download"></i> Télécharger le PDF signé</button>
                  </form>
                  <?php else: ?>
<<<<<<< HEAD
                  <p>Nombre de signataire : <span id="nblayers" data-ajax="/signature/<?php echo $hash ?>/nblayers">0</span></p>
                  <a id="btn_download" class="btn btn-outline-dark w-100" href="/signature/<?php echo $hash ?>/pdf"><i class="bi bi-download"></i> Télécharger le PDF</a>
=======
                  <div class="btn-group w-100">
                      <a id="btn_download" class="btn btn-outline-dark w-100" href="/signature/<?php echo $hash ?>/pdf"><i class="bi bi-download"></i> Télécharger le PDF</a>
                      <button class="btn btn-outline-dark" type="button" id="btn_share" data-bs-toggle="modal" data-bs-target="#modal-share-informations"><i class="bi bi-share"></i></button>
                  </div>
>>>>>>> a3d72959
                  <form id="form_pdf" action="/signature/<?php echo $hash ?>/save" method="post" enctype="multipart/form-data">
                        <input id="input_svg" name="svg[]" type="file" class="d-none" />
                        <button class="btn btn-primary w-100 mt-2" disabled="disabled" type="submit" id="save"><i class="bi bi-cloud-upload"></i> Transmettre ma signature</button>
                  </form>
                  <?php endif; ?>
              </div>
            </div>
        </div>
        <div class="position-fixed top-0 start-0 bg-white w-100 p-2 shadow-sm d-md-none">
            <div class="d-grid gap-2">
            <button id="btn_svn_select" class="btn btn-light btn-lg" data-bs-toggle="offcanvas" data-bs-target="#sidebarTools" aria-controls="sidebarTools"><i class="bi bi-hand-index"></i> Séléctionner une signature</button>
            </div>
            <div id="svg_selected_container" class="text-center d-none position-relative">
                <img id="svg_selected" src="" style="height: 48px;" class="img-fluid"/>
                <button type="button" id="btn_svg_selected_close" class="btn-close text-reset position-absolute" style="top: 9px; right: 9px;"></button>
            </div>
            <div id="svg_object_actions" class="d-none">
                <button id="btn-svg-pdf-delete" class="btn btn-lg btn-light"><i class="bi bi-trash"></i></button>
            </div>
        </div>
        <div class="position-fixed bottom-0 start-0 bg-white w-100 p-2 shadow d-md-none">
            <div class="btn-group position-absolute opacity-25" style="top: -46px;">
            <button id="btn-zoom-decrease" class="btn btn-secondary"><i class="bi bi-dash"></i></button>
            <button id="btn-zoom-increase" class="btn btn-secondary"><i class="bi bi-plus"></i></button>
            </div>
            <div class="d-grid gap-2">
                <button class="btn btn-primary" disabled="disabled" type="submit" id="save_mobile"><i class="bi bi-download"></i> Télécharger le PDF signé</button>
            </div>
        </div>

    <div class="modal fade" id="modalAddSvg" tabindex="-1" aria-labelledby="exampleModalLabel" aria-hidden="true">
      <div class="modal-dialog">
        <div class="modal-content">
            <div class="modal-body">
                <nav>
                    <div class="nav nav-tabs" id="nav-tab" role="tablist">
                    <button class="nav-link active" id="nav-draw-tab" data-bs-toggle="tab" data-bs-target="#nav-draw" type="button" role="tab" aria-controls="nav-draw" aria-selected="true"><i class="bi bi-vector-pen"></i> Dessiner</button>
                    <button class="nav-link" id="nav-type-tab" data-bs-toggle="tab" data-bs-target="#nav-type" type="button" role="tab" aria-controls="nav-type" aria-selected="false"><i class="bi bi-fonts"></i> Saisir</button>
                    <button class="nav-link" id="nav-import-tab" data-bs-toggle="tab" data-bs-target="#nav-import" type="button" role="tab" aria-controls="nav-import" aria-selected="false"><i class="bi bi-image"></i> Importer</button>
                    </div>
                </nav>
                <div class="tab-content mt-3" id="nav-svg-add">
                    <div class="tab-pane fade show active" id="nav-draw" role="tabpanel" aria-labelledby="nav-draw-tab">
                      <small id="signature-pad-reset" class="text-muted opacity-75 position-absolute" style="right: 25px; bottom: 25px; cursor: pointer;" title="Effacer la signature"><i class="bi bi-trash"></i></small>
                      <canvas id="signature-pad" class="border bg-light" width="462" height="200"></canvas>
                    </div>
                    <div class="tab-pane fade" id="nav-type" role="tabpanel" aria-labelledby="nav-type-tab">
                        <input id="input-text-signature" type="text" class="form-control form-control-lg" placeholder="Ma signature" />
                    </div>
                    <div class="tab-pane fade" id="nav-import" role="tabpanel" aria-labelledby="nav-import-tab">
                        <div class="text-center">
                        <img id="img-upload" class="d-none" src="" />
                        </div>
                        <form id="form-image-upload" action="/image2svg" method="POST" enctype="multipart/form-data">
                        <input id="input-image-upload" class="form-control" name="image" type="file">
                        </form>
                </div>
                </div>
                <input id="input-svg-type" type="hidden" />
          </div>
          <div class="modal-footer">
            <button tabindex="-1" type="button" class="btn btn-light" data-bs-dismiss="modal">Annuler</button>
            <button id="btn_modal_ajouter" type="button" disabled="disabled" class="btn btn-primary" data-bs-dismiss="modal"><span id="btn_modal_ajouter_spinner" class="spinner-border spinner-border-sm d-none"></span><span id="btn_modal_ajouter_check" class="bi bi-check-circle"></span> Ajouter</button>
          </div>
        </div>
      </div>
    </div>
    </div>
    <?php if(isset($hash)): ?>
    <div id="modal-share-informations" class="modal" tabindex="-1">
        <div class="modal-dialog modal-md">
            <div class="modal-content">
                <div class="modal-header">
                    <h5 class="modal-title"><i class="bi bi-people-fill"></i> Signer ce PDF à plusieurs</h5>
                    <button type="button" class="btn-close" data-bs-dismiss="modal" aria-label="Close"></button>
                </div>
                <div class="modal-body">
                    <p>Plusieurs personnes peuvent signer ce PDF en même temps sur cette page.</p>
                    <div class="input-group mb-3">
                        <span class="input-group-text">Lien à partager</span>
                        <input id="input-share-link" type="text" onclick="this.select();  this.setSelectionRange(0, 99999);" readonly="readonly" class="form-control bg-light font-monospace" value="">
                        <button onclick="navigator.clipboard.writeText(document.getElementById('input-share-link').value); this.innerText = 'Copié !';" autofocus="autofocus" class="btn btn-primary" type="button" id="btn-copy-share-link"><i class="bi bi-clipboard"></i> Copier</button>
                        <script>document.querySelector('#input-share-link').value = document.location.href.replace(/#.*/, '');</script>
                    </div>
                    <p>C'est aussi depuis cette page qu'il est possible de télécharger le PDF signé par tout le monde.</p>
                </div>
                <div class="modal-footer text-start">
                    <button type="button" class="btn btn-light" data-bs-dismiss="modal">Fermer</button>
                </div>
            </div>
        </div>
    </div>
    <?php endif; ?>
    <?php if(isset($hash)): ?>
    <div id="modal-signed" class="modal" tabindex="-1">
        <div class="modal-dialog modal-md">
            <div class="modal-content">
                <div class="modal-header">
                    <h5 class="modal-title"><i class="bi bi-file-earmark-check"></i> PDF signé</h5>
                    <button type="button" class="btn-close" data-bs-dismiss="modal" aria-label="Close"></button>
                </div>
                <div class="modal-body">
                    <p class="mb-1"><i class="bi bi-check-circle text-success"></i> Votre signature a bien été prise en compte !</p>
                </div>
                <div class="modal-footer text-center d-block">
                    <a class="btn btn-outline-dark" href="/signature/<?php echo $hash ?>/pdf"><i class="bi bi-download"></i> Télécharger le PDF</a>
                </div>
            </div>
        </div>
    </div>
    <?php endif; ?>

    <span id="is_mobile" class="d-md-none"></span>

    <script src="/vendor/bootstrap.min.js?5.1.3"></script>
    <script src="/vendor/pdf.js?legacy"></script>
    <script src="/vendor/fabric.min.js?4.6.0"></script>
    <script src="/vendor/signature_pad.umd.min.js?3.0.0-beta.3"></script>
    <script src="/vendor/opentype.min.js?1.3.3"></script>
    <script>
    var maxSize = <?php echo $maxSize ?>;
    var maxPage = <?php echo $maxPage ?>;
    var hash = null;
    <?php if(isset($hash)): ?>
    hash = "<?php echo $hash ?>";
    <?php endif; ?>
    </script>
    <script src="/js/signature.js?202203261059"></script>
  </body>
</html><|MERGE_RESOLUTION|>--- conflicted
+++ resolved
@@ -91,15 +91,11 @@
                         <button class="btn btn-primary w-100 mt-2" disabled="disabled" type="submit" id="save"><i class="bi bi-download"></i> Télécharger le PDF signé</button>
                   </form>
                   <?php else: ?>
-<<<<<<< HEAD
                   <p>Nombre de signataire : <span id="nblayers" data-ajax="/signature/<?php echo $hash ?>/nblayers">0</span></p>
-                  <a id="btn_download" class="btn btn-outline-dark w-100" href="/signature/<?php echo $hash ?>/pdf"><i class="bi bi-download"></i> Télécharger le PDF</a>
-=======
                   <div class="btn-group w-100">
                       <a id="btn_download" class="btn btn-outline-dark w-100" href="/signature/<?php echo $hash ?>/pdf"><i class="bi bi-download"></i> Télécharger le PDF</a>
                       <button class="btn btn-outline-dark" type="button" id="btn_share" data-bs-toggle="modal" data-bs-target="#modal-share-informations"><i class="bi bi-share"></i></button>
                   </div>
->>>>>>> a3d72959
                   <form id="form_pdf" action="/signature/<?php echo $hash ?>/save" method="post" enctype="multipart/form-data">
                         <input id="input_svg" name="svg[]" type="file" class="d-none" />
                         <button class="btn btn-primary w-100 mt-2" disabled="disabled" type="submit" id="save"><i class="bi bi-cloud-upload"></i> Transmettre ma signature</button>
