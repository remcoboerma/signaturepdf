--- conflicted
+++ resolved
@@ -208,10 +208,6 @@
                           <input id="input_pdf_share" name="pdf" type="file" class="d-none" />
                           <input id="input_svg_share" name="svg[]" type="file" class="d-none" />
                           <input id="input_pdf_hash" name="hash" type="hidden" value="" />
-<<<<<<< HEAD
-                          <input id="input_symmetric_key" name="key" type="hidden" value="" />
-=======
->>>>>>> 4f8bec90
                           <button  class="btn col-9 col-md-6 btn-primary" type="submit" id="save_share"><?php echo sprintf(_("%s Start sharing"), '<i class="bi bi-cloud-upload"></i>'); ?></button>
                     </form>
                 </div>
@@ -276,13 +272,10 @@
     var maxPage = <?php echo $maxPage ?>;
     var sharingMode = <?php echo intval(!isset($noSharingMode)) ?>;
     var pdfHash = null;
-<<<<<<< HEAD
-=======
     var openModal = null;
     <?php if(Flash::instance()->hasKey('openModal')): ?>
         openModal = "<?php echo Flash::instance()->getKey("openModal"); ?>";
     <?php endif; ?>
->>>>>>> 4f8bec90
     var direction = '<?php echo $DIRECTION_LANGUAGE ?>';
     <?php if(isset($hash)): ?>
     pdfHash = "<?php echo $hash ?>";
